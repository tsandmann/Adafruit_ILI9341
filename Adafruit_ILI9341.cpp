/***************************************************
  This is our library for the Adafruit ILI9341 Breakout and Shield
  ----> http://www.adafruit.com/products/1651

  Check out the links above for our tutorials and wiring diagrams
  These displays use SPI to communicate, 4 or 5 pins are required to
  interface (RST is optional)
  Adafruit invests time and resources providing this open source code,
  please support Adafruit and open-source hardware by purchasing
  products from Adafruit!

  Written by Limor Fried/Ladyada for Adafruit Industries.
  MIT license, all text above must be included in any redistribution
 ****************************************************/

#include "Adafruit_ILI9341.h"
#ifdef __AVR
  #include <avr/pgmspace.h>
#elif defined(ESP8266)
  #include <pgmspace.h>
#endif
#include <limits.h>
#include "pins_arduino.h"
#include "wiring_private.h"
#include <SPI.h>


// If the SPI library has transaction support, these functions
// establish settings and protect from interference from other
// libraries.  Otherwise, they simply do nothing.
#ifdef SPI_HAS_TRANSACTION
static inline void spi_begin(void) __attribute__((always_inline));
static inline void spi_begin(void) {
<<<<<<< HEAD
  // max speed!
  SPI.beginTransaction(SPISettings(24000000, MSBFIRST, SPI_MODE0));
=======
  SPI.beginTransaction(SPISettings(8000000, MSBFIRST, SPI_MODE0));
>>>>>>> ba98a13d
}
static inline void spi_end(void) __attribute__((always_inline));
static inline void spi_end(void) {
  SPI.endTransaction();
}
#else
#define spi_begin()
#define spi_end()
#endif

<<<<<<< HEAD
=======

>>>>>>> ba98a13d
// Constructor when using software SPI.  All output pins are configurable.
Adafruit_ILI9341::Adafruit_ILI9341(int8_t cs, int8_t dc, int8_t mosi,
				   int8_t sclk, int8_t rst, int8_t miso) : Adafruit_GFX(ILI9341_TFTWIDTH, ILI9341_TFTHEIGHT) {
  _cs   = cs;
  _dc   = dc;
  _mosi  = mosi;
  _miso = miso;
  _sclk = sclk;
  _rst  = rst;
  hwSPI = false;
}


// Constructor when using hardware SPI.  Faster, but must use SPI pins
// specific to each board type (e.g. 11,13 for Uno, 51,52 for Mega, etc.)
Adafruit_ILI9341::Adafruit_ILI9341(int8_t cs, int8_t dc, int8_t rst) : Adafruit_GFX(ILI9341_TFTWIDTH, ILI9341_TFTHEIGHT) {
  _cs   = cs;
  _dc   = dc;
  _rst  = rst;
  hwSPI = true;
  _mosi  = _sclk = 0;
}

void Adafruit_ILI9341::spiwrite(uint8_t c) {

  //Serial.print("0x"); Serial.print(c, HEX); Serial.print(", ");

  if (hwSPI) {
#if defined (__AVR__)
  #ifndef SPI_HAS_TRANSACTION
    uint8_t backupSPCR = SPCR;
    SPCR = mySPCR;
  #endif
    SPDR = c;
    while(!(SPSR & _BV(SPIF)));
  #ifndef SPI_HAS_TRANSACTION
    SPCR = backupSPCR;
  #endif
#else
    SPI.transfer(c);
#endif
  } else {
    // Fast SPI bitbang swiped from LPD8806 library
    for(uint8_t bit = 0x80; bit; bit >>= 1) {
      if(c & bit) {
	//digitalWrite(_mosi, HIGH); 
	*mosiport |=  mosipinmask;
      } else {
	//digitalWrite(_mosi, LOW); 
	*mosiport &= ~mosipinmask;
      }
      //digitalWrite(_sclk, HIGH);
      *clkport |=  clkpinmask;
      //digitalWrite(_sclk, LOW);
      *clkport &= ~clkpinmask;
    }
  }
}


void Adafruit_ILI9341::writecommand(uint8_t c) {
  *dcport &=  ~dcpinmask;
  //digitalWrite(_dc, LOW);
  //*clkport &= ~clkpinmask; // clkport is a NULL pointer when hwSPI==true
  //digitalWrite(_sclk, LOW);
  *csport &= ~cspinmask;
  //digitalWrite(_cs, LOW);

  spiwrite(c);

  *csport |= cspinmask;
  //digitalWrite(_cs, HIGH);
}


void Adafruit_ILI9341::writedata(uint8_t c) {
  *dcport |=  dcpinmask;
  //digitalWrite(_dc, HIGH);
  //*clkport &= ~clkpinmask; // clkport is a NULL pointer when hwSPI==true
  //digitalWrite(_sclk, LOW);
  *csport &= ~cspinmask;
  //digitalWrite(_cs, LOW);
  
  spiwrite(c);

  //digitalWrite(_cs, HIGH);
  *csport |= cspinmask;
} 

<<<<<<< HEAD

=======
>>>>>>> ba98a13d
// Rather than a bazillion writecommand() and writedata() calls, screen
// initialization commands and arguments are organized in these tables
// stored in PROGMEM.  The table may look bulky, but that's mostly the
// formatting -- storage-wise this is hundreds of bytes more compact
// than the equivalent code.  Companion function follows.
#define DELAY 0x80


// Companion code to the above tables.  Reads and issues
// a series of LCD commands stored in PROGMEM byte array.
void Adafruit_ILI9341::commandList(uint8_t *addr) {

  uint8_t  numCommands, numArgs;
  uint16_t ms;

  numCommands = pgm_read_byte(addr++);   // Number of commands to follow
  while(numCommands--) {                 // For each command...
    writecommand(pgm_read_byte(addr++)); //   Read, issue command
    numArgs  = pgm_read_byte(addr++);    //   Number of args to follow
    ms       = numArgs & DELAY;          //   If hibit set, delay follows args
    numArgs &= ~DELAY;                   //   Mask out delay bit
    while(numArgs--) {                   //   For each argument...
      writedata(pgm_read_byte(addr++));  //     Read, issue argument
    }

    if(ms) {
      ms = pgm_read_byte(addr++); // Read post-command delay time (ms)
      if(ms == 255) ms = 500;     // If 255, delay for 500 ms
      delay(ms);
    }
  }
}


void Adafruit_ILI9341::begin(void) {
  if (_rst > 0) {
    pinMode(_rst, OUTPUT);
    digitalWrite(_rst, LOW);
  }

  pinMode(_dc, OUTPUT);
  pinMode(_cs, OUTPUT);

  csport    = portOutputRegister(digitalPinToPort(_cs));
  cspinmask = digitalPinToBitMask(_cs);
  dcport    = portOutputRegister(digitalPinToPort(_dc));
  dcpinmask = digitalPinToBitMask(_dc);

  if(hwSPI) { // Using hardware SPI
    SPI.begin();
<<<<<<< HEAD
#ifndef SPI_HAS_TRANSACTION
    SPI.setBitOrder(MSBFIRST);
    SPI.setDataMode(SPI_MODE0);
  #if defined (__AVR__)
    SPI.setClockDivider(SPI_CLOCK_DIV2); // 8 MHz (full! speed!)
    mySPCR = SPCR;
  #elif defined(TEENSYDUINO)
    SPI.setClockDivider(SPI_CLOCK_DIV2); // 8 MHz (full! speed!)
  #elif defined (__arm__)
    SPI.setClockDivider(11); // 8-ish MHz (full! speed!)
  #endif
=======

#ifndef SPI_HAS_TRANSACTION
    SPI.setBitOrder(MSBFIRST);
    SPI.setDataMode(SPI_MODE0);
    #if defined (__AVR__)
    SPI.setClockDivider(SPI_CLOCK_DIV2); // 8 MHz (full! speed!)
    mySPCR = SPCR;
    #elif defined(TEENSYDUINO)
    SPI.setClockDivider(SPI_CLOCK_DIV2); // 8 MHz (full! speed!)
    #elif defined (__arm__)
    SPI.setClockDivider(2); // 8-ish MHz (full! speed!)
    #endif
>>>>>>> ba98a13d
#endif
  } else {
    pinMode(_sclk, OUTPUT);
    pinMode(_mosi, OUTPUT);
    pinMode(_miso, INPUT);

    clkport     = portOutputRegister(digitalPinToPort(_sclk));
    clkpinmask  = digitalPinToBitMask(_sclk);
    mosiport    = portOutputRegister(digitalPinToPort(_mosi));
    mosipinmask = digitalPinToBitMask(_mosi);
    *clkport   &= ~clkpinmask;
    *mosiport  &= ~mosipinmask;
  }

  // toggle RST low to reset
  if (_rst > 0) {
    digitalWrite(_rst, HIGH);
    delay(5);
    digitalWrite(_rst, LOW);
    delay(20);
    digitalWrite(_rst, HIGH);
    delay(150);
  }
  Serial.println("b");

  /*
  uint8_t x = readcommand8(ILI9341_RDMODE);
  Serial.print("\nDisplay Power Mode: 0x"); Serial.println(x, HEX);
  x = readcommand8(ILI9341_RDMADCTL);
  Serial.print("\nMADCTL Mode: 0x"); Serial.println(x, HEX);
  x = readcommand8(ILI9341_RDPIXFMT);
  Serial.print("\nPixel Format: 0x"); Serial.println(x, HEX);
  x = readcommand8(ILI9341_RDIMGFMT);
  Serial.print("\nImage Format: 0x"); Serial.println(x, HEX);
  x = readcommand8(ILI9341_RDSELFDIAG);
  Serial.print("\nSelf Diagnostic: 0x"); Serial.println(x, HEX);
*/
  //if(cmdList) commandList(cmdList);
  
  if (hwSPI) spi_begin();
  writecommand(0xEF);
  writedata(0x03);
  writedata(0x80);
  writedata(0x02);

  writecommand(0xCF);  
  writedata(0x00); 
  writedata(0XC1); 
  writedata(0X30); 

  writecommand(0xED);  
  writedata(0x64); 
  writedata(0x03); 
  writedata(0X12); 
  writedata(0X81); 
 
  writecommand(0xE8);  
  writedata(0x85); 
  writedata(0x00); 
  writedata(0x78); 

  writecommand(0xCB);  
  writedata(0x39); 
  writedata(0x2C); 
  writedata(0x00); 
  writedata(0x34); 
  writedata(0x02); 
 
  writecommand(0xF7);  
  writedata(0x20); 

  writecommand(0xEA);  
  writedata(0x00); 
  writedata(0x00); 
 
  writecommand(ILI9341_PWCTR1);    //Power control 
  writedata(0x23);   //VRH[5:0] 
 
  writecommand(ILI9341_PWCTR2);    //Power control 
  writedata(0x10);   //SAP[2:0];BT[3:0] 
 
  writecommand(ILI9341_VMCTR1);    //VCM control 
  writedata(0x3e); //¶Ô±È¶Èµ÷½Ú
  writedata(0x28); 
  
  writecommand(ILI9341_VMCTR2);    //VCM control2 
  writedata(0x86);  //--
 
  writecommand(ILI9341_MADCTL);    // Memory Access Control 
  writedata(0x48);

  writecommand(ILI9341_PIXFMT);    
  writedata(0x55); 
  
  writecommand(ILI9341_FRMCTR1);    
  writedata(0x00);  
  writedata(0x18); 
 
  writecommand(ILI9341_DFUNCTR);    // Display Function Control 
  writedata(0x08); 
  writedata(0x82);
  writedata(0x27);  
 
  writecommand(0xF2);    // 3Gamma Function Disable 
  writedata(0x00); 
 
  writecommand(ILI9341_GAMMASET);    //Gamma curve selected 
  writedata(0x01); 
 
  writecommand(ILI9341_GMCTRP1);    //Set Gamma 
  writedata(0x0F); 
  writedata(0x31); 
  writedata(0x2B); 
  writedata(0x0C); 
  writedata(0x0E); 
  writedata(0x08); 
  writedata(0x4E); 
  writedata(0xF1); 
  writedata(0x37); 
  writedata(0x07); 
  writedata(0x10); 
  writedata(0x03); 
  writedata(0x0E); 
  writedata(0x09); 
  writedata(0x00); 
  
  writecommand(ILI9341_GMCTRN1);    //Set Gamma 
  writedata(0x00); 
  writedata(0x0E); 
  writedata(0x14); 
  writedata(0x03); 
  writedata(0x11); 
  writedata(0x07); 
  writedata(0x31); 
  writedata(0xC1); 
  writedata(0x48); 
  writedata(0x08); 
  writedata(0x0F); 
  writedata(0x0C); 
  writedata(0x31); 
  writedata(0x36); 
  writedata(0x0F); 

  Serial.println("c");

  writecommand(ILI9341_SLPOUT);    //Exit Sleep 
  if (hwSPI) spi_end();
  delay(120); 		
  if (hwSPI) spi_begin();
  writecommand(ILI9341_DISPON);    //Display on 
  if (hwSPI) spi_end();

}


void Adafruit_ILI9341::setAddrWindow(uint16_t x0, uint16_t y0, uint16_t x1,
 uint16_t y1) {

  writecommand(ILI9341_CASET); // Column addr set
  writedata(x0 >> 8);
  writedata(x0 & 0xFF);     // XSTART 
  writedata(x1 >> 8);
  writedata(x1 & 0xFF);     // XEND

  writecommand(ILI9341_PASET); // Row addr set
  writedata(y0>>8);
  writedata(y0);     // YSTART
  writedata(y1>>8);
  writedata(y1);     // YEND

  writecommand(ILI9341_RAMWR); // write to RAM
}


void Adafruit_ILI9341::pushColor(uint16_t color) {
  if (hwSPI) spi_begin();
  //digitalWrite(_dc, HIGH);
  *dcport |=  dcpinmask;
  //digitalWrite(_cs, LOW);
  *csport &= ~cspinmask;

  spiwrite(color >> 8);
  spiwrite(color);

  *csport |= cspinmask;
  //digitalWrite(_cs, HIGH);
  if (hwSPI) spi_end();
}

void Adafruit_ILI9341::drawPixel(int16_t x, int16_t y, uint16_t color) {

  if((x < 0) ||(x >= _width) || (y < 0) || (y >= _height)) return;

  if (hwSPI) spi_begin();
  setAddrWindow(x,y,x+1,y+1);

  //digitalWrite(_dc, HIGH);
  *dcport |=  dcpinmask;
  //digitalWrite(_cs, LOW);
  *csport &= ~cspinmask;

  spiwrite(color >> 8);
  spiwrite(color);

  *csport |= cspinmask;
  //digitalWrite(_cs, HIGH);
  if (hwSPI) spi_end();
}


void Adafruit_ILI9341::drawFastVLine(int16_t x, int16_t y, int16_t h,
 uint16_t color) {

  // Rudimentary clipping
  if((x >= _width) || (y >= _height)) return;

  if((y+h-1) >= _height) 
    h = _height-y;

  if (hwSPI) spi_begin();
  setAddrWindow(x, y, x, y+h-1);

  uint8_t hi = color >> 8, lo = color;

  *dcport |=  dcpinmask;
  //digitalWrite(_dc, HIGH);
  *csport &= ~cspinmask;
  //digitalWrite(_cs, LOW);

  while (h--) {
    spiwrite(hi);
    spiwrite(lo);
  }
  *csport |= cspinmask;
  //digitalWrite(_cs, HIGH);
  if (hwSPI) spi_end();
}


void Adafruit_ILI9341::drawFastHLine(int16_t x, int16_t y, int16_t w,
  uint16_t color) {

  // Rudimentary clipping
  if((x >= _width) || (y >= _height)) return;
  if((x+w-1) >= _width)  w = _width-x;
  if (hwSPI) spi_begin();
  setAddrWindow(x, y, x+w-1, y);

  uint8_t hi = color >> 8, lo = color;
  *dcport |=  dcpinmask;
  *csport &= ~cspinmask;
  //digitalWrite(_dc, HIGH);
  //digitalWrite(_cs, LOW);
  while (w--) {
    spiwrite(hi);
    spiwrite(lo);
  }
  *csport |= cspinmask;
  //digitalWrite(_cs, HIGH);
  if (hwSPI) spi_end();
}

void Adafruit_ILI9341::fillScreen(uint16_t color) {
  fillRect(0, 0,  _width, _height, color);
}

// fill a rectangle
void Adafruit_ILI9341::fillRect(int16_t x, int16_t y, int16_t w, int16_t h,
  uint16_t color) {

  // rudimentary clipping (drawChar w/big text requires this)
  if((x >= _width) || (y >= _height)) return;
  if((x + w - 1) >= _width)  w = _width  - x;
  if((y + h - 1) >= _height) h = _height - y;

  if (hwSPI) spi_begin();
  setAddrWindow(x, y, x+w-1, y+h-1);

  uint8_t hi = color >> 8, lo = color;

  *dcport |=  dcpinmask;
  //digitalWrite(_dc, HIGH);
  *csport &= ~cspinmask;
  //digitalWrite(_cs, LOW);

  for(y=h; y>0; y--) {
    for(x=w; x>0; x--) {
      spiwrite(hi);
      spiwrite(lo);
    }
  }
  //digitalWrite(_cs, HIGH);
  *csport |= cspinmask;
  if (hwSPI) spi_end();
}


// Pass 8-bit (each) R,G,B, get back 16-bit packed color
uint16_t Adafruit_ILI9341::color565(uint8_t r, uint8_t g, uint8_t b) {
  return ((r & 0xF8) << 8) | ((g & 0xFC) << 3) | (b >> 3);
}


#define MADCTL_MY  0x80
#define MADCTL_MX  0x40
#define MADCTL_MV  0x20
#define MADCTL_ML  0x10
#define MADCTL_RGB 0x00
#define MADCTL_BGR 0x08
#define MADCTL_MH  0x04

void Adafruit_ILI9341::setRotation(uint8_t m) {

  if (hwSPI) spi_begin();
  writecommand(ILI9341_MADCTL);
  rotation = m % 4; // can't be higher than 3
  switch (rotation) {
   case 0:
     writedata(MADCTL_MX | MADCTL_BGR);
     _width  = ILI9341_TFTWIDTH;
     _height = ILI9341_TFTHEIGHT;
     break;
   case 1:
     writedata(MADCTL_MV | MADCTL_BGR);
     _width  = ILI9341_TFTHEIGHT;
     _height = ILI9341_TFTWIDTH;
     break;
  case 2:
    writedata(MADCTL_MY | MADCTL_BGR);
     _width  = ILI9341_TFTWIDTH;
     _height = ILI9341_TFTHEIGHT;
    break;
   case 3:
     writedata(MADCTL_MX | MADCTL_MY | MADCTL_MV | MADCTL_BGR);
     _width  = ILI9341_TFTHEIGHT;
     _height = ILI9341_TFTWIDTH;
     break;
  }
  if (hwSPI) spi_end();
}


void Adafruit_ILI9341::invertDisplay(boolean i) {
  if (hwSPI) spi_begin();
  writecommand(i ? ILI9341_INVON : ILI9341_INVOFF);
  if (hwSPI) spi_end();
}


////////// stuff not actively being used, but kept for posterity


uint8_t Adafruit_ILI9341::spiread(void) {
  uint8_t r = 0;

  if (hwSPI) {
#if defined (__AVR__)
  #ifndef SPI_HAS_TRANSACTION
    uint8_t backupSPCR = SPCR;
    SPCR = mySPCR;
  #endif
    SPDR = 0x00;
  #endif
    while(!(SPSR & _BV(SPIF)));
    r = SPDR;
<<<<<<< HEAD
=======

>>>>>>> ba98a13d
  #ifndef SPI_HAS_TRANSACTION
    SPCR = backupSPCR;
  #endif
#else
<<<<<<< HEAD
    r = SPI.transfer(0x00);
=======
    r = SPI.transfer(0x0);
>>>>>>> ba98a13d
#endif

  } else {

    for (uint8_t i=0; i<8; i++) {
      digitalWrite(_sclk, LOW);
      digitalWrite(_sclk, HIGH);
      r <<= 1;
      if (digitalRead(_miso))
	r |= 0x1;
    }
  }
  //Serial.print("read: 0x"); Serial.print(r, HEX);
  
  return r;
}

 uint8_t Adafruit_ILI9341::readdata(void) {
   digitalWrite(_dc, HIGH);
   digitalWrite(_cs, LOW);
   uint8_t r = spiread();
   digitalWrite(_cs, HIGH);
   
   return r;
}
 

uint8_t Adafruit_ILI9341::readcommand8(uint8_t c, uint8_t index) {
   if (hwSPI) spi_begin();
   digitalWrite(_dc, LOW); // command
   digitalWrite(_cs, LOW);
   spiwrite(0xD9);  // woo sekret command?
   digitalWrite(_dc, HIGH); // data
   spiwrite(0x10 + index);
   digitalWrite(_cs, HIGH);

   digitalWrite(_dc, LOW);
   digitalWrite(_sclk, LOW);
   digitalWrite(_cs, LOW);
   spiwrite(c);
 
   digitalWrite(_dc, HIGH);
   uint8_t r = spiread();
   digitalWrite(_cs, HIGH);
   if (hwSPI) spi_end();
   return r;
}


 
/*

 uint16_t Adafruit_ILI9341::readcommand16(uint8_t c) {
 digitalWrite(_dc, LOW);
 if (_cs)
 digitalWrite(_cs, LOW);
 
 spiwrite(c);
 pinMode(_sid, INPUT); // input!
 uint16_t r = spiread();
 r <<= 8;
 r |= spiread();
 if (_cs)
 digitalWrite(_cs, HIGH);
 
 pinMode(_sid, OUTPUT); // back to output
 return r;
 }
 
 uint32_t Adafruit_ILI9341::readcommand32(uint8_t c) {
 digitalWrite(_dc, LOW);
 if (_cs)
 digitalWrite(_cs, LOW);
 spiwrite(c);
 pinMode(_sid, INPUT); // input!
 
 dummyclock();
 dummyclock();
 
 uint32_t r = spiread();
 r <<= 8;
 r |= spiread();
 r <<= 8;
 r |= spiread();
 r <<= 8;
 r |= spiread();
 if (_cs)
 digitalWrite(_cs, HIGH);
 
 pinMode(_sid, OUTPUT); // back to output
 return r;
 }
 
 */<|MERGE_RESOLUTION|>--- conflicted
+++ resolved
@@ -31,12 +31,8 @@
 #ifdef SPI_HAS_TRANSACTION
 static inline void spi_begin(void) __attribute__((always_inline));
 static inline void spi_begin(void) {
-<<<<<<< HEAD
   // max speed!
   SPI.beginTransaction(SPISettings(24000000, MSBFIRST, SPI_MODE0));
-=======
-  SPI.beginTransaction(SPISettings(8000000, MSBFIRST, SPI_MODE0));
->>>>>>> ba98a13d
 }
 static inline void spi_end(void) __attribute__((always_inline));
 static inline void spi_end(void) {
@@ -47,10 +43,7 @@
 #define spi_end()
 #endif
 
-<<<<<<< HEAD
-=======
-
->>>>>>> ba98a13d
+
 // Constructor when using software SPI.  All output pins are configurable.
 Adafruit_ILI9341::Adafruit_ILI9341(int8_t cs, int8_t dc, int8_t mosi,
 				   int8_t sclk, int8_t rst, int8_t miso) : Adafruit_GFX(ILI9341_TFTWIDTH, ILI9341_TFTHEIGHT) {
@@ -140,10 +133,7 @@
   *csport |= cspinmask;
 } 
 
-<<<<<<< HEAD
-
-=======
->>>>>>> ba98a13d
+
 // Rather than a bazillion writecommand() and writedata() calls, screen
 // initialization commands and arguments are organized in these tables
 // stored in PROGMEM.  The table may look bulky, but that's mostly the
@@ -194,7 +184,7 @@
 
   if(hwSPI) { // Using hardware SPI
     SPI.begin();
-<<<<<<< HEAD
+
 #ifndef SPI_HAS_TRANSACTION
     SPI.setBitOrder(MSBFIRST);
     SPI.setDataMode(SPI_MODE0);
@@ -206,20 +196,6 @@
   #elif defined (__arm__)
     SPI.setClockDivider(11); // 8-ish MHz (full! speed!)
   #endif
-=======
-
-#ifndef SPI_HAS_TRANSACTION
-    SPI.setBitOrder(MSBFIRST);
-    SPI.setDataMode(SPI_MODE0);
-    #if defined (__AVR__)
-    SPI.setClockDivider(SPI_CLOCK_DIV2); // 8 MHz (full! speed!)
-    mySPCR = SPCR;
-    #elif defined(TEENSYDUINO)
-    SPI.setClockDivider(SPI_CLOCK_DIV2); // 8 MHz (full! speed!)
-    #elif defined (__arm__)
-    SPI.setClockDivider(2); // 8-ish MHz (full! speed!)
-    #endif
->>>>>>> ba98a13d
 #endif
   } else {
     pinMode(_sclk, OUTPUT);
@@ -585,19 +561,12 @@
   #endif
     while(!(SPSR & _BV(SPIF)));
     r = SPDR;
-<<<<<<< HEAD
-=======
-
->>>>>>> ba98a13d
+
   #ifndef SPI_HAS_TRANSACTION
     SPCR = backupSPCR;
   #endif
 #else
-<<<<<<< HEAD
     r = SPI.transfer(0x00);
-=======
-    r = SPI.transfer(0x0);
->>>>>>> ba98a13d
 #endif
 
   } else {
